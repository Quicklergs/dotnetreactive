﻿// Licensed to the .NET Foundation under one or more agreements.
// The .NET Foundation licenses this file to you under the Apache 2.0 License.
// See the LICENSE file in the project root for more information.

using System;
using System.Linq;
using BenchmarkDotNet.Running;

namespace Benchmarks.System.Interactive
{
    class Program
    {
        static void Main(string[] args)
        {
            Console.WriteLine("Effective Ix-version: " + typeof(EnumerableEx).Assembly.GetName().Version);

            //Available compiler directives: IX3_1_1, IX3_2, CURRENT.

            var switcher = new BenchmarkSwitcher(new[] {
                typeof(BufferCountBenchmark),
                typeof(IgnoreElementsBenchmark),
                typeof(DeferBenchmark),
<<<<<<< HEAD
                typeof(RetryBenchmark),
=======
                typeof(MinMaxBenchmark),
>>>>>>> eb8bb89b
            });

            switcher.Run();
            Console.ReadLine();
        }
    }
}<|MERGE_RESOLUTION|>--- conflicted
+++ resolved
@@ -20,11 +20,8 @@
                 typeof(BufferCountBenchmark),
                 typeof(IgnoreElementsBenchmark),
                 typeof(DeferBenchmark),
-<<<<<<< HEAD
                 typeof(RetryBenchmark),
-=======
                 typeof(MinMaxBenchmark),
->>>>>>> eb8bb89b
             });
 
             switcher.Run();
