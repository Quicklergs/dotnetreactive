<<<<<<< HEAD
<Project>
=======
﻿<Project>  
  
>>>>>>> 4d72bb1c
  <PropertyGroup>
    <Copyright>Copyright (c) .NET Foundation and Contributors.</Copyright>
    <MinClientVersion>2.12</MinClientVersion>
    <GenerateDocumentationFile>true</GenerateDocumentationFile>
    <Authors>.NET Foundation and Contributors</Authors>
    <PackageIconUrl>http://go.microsoft.com/fwlink/?LinkId=261274</PackageIconUrl>
    <PackageProjectUrl>http://go.microsoft.com/fwlink/?LinkId=261273</PackageProjectUrl>
    <PackageLicenseUrl>https://raw.githubusercontent.com/Reactive-Extensions/Rx.NET/master/Ix.NET/Source/license.txt</PackageLicenseUrl>
    <PackageRequireLicenseAcceptance>true</PackageRequireLicenseAcceptance>
    <SignAssembly>true</SignAssembly>
    <AssemblyOriginatorKeyFile>$(MSBuildThisFileDirectory)ReactiveX.snk</AssemblyOriginatorKeyFile>
    <NoWarn>$(NoWarn);1701;1702;CS1591;NU5105</NoWarn>
    <DefaultLanguage>en-US</DefaultLanguage>
    <IsTestProject>$(MSBuildProjectName.Contains('Test'))</IsTestProject>
    <DebugType>embedded</DebugType>
    <EmbedUntrackedSources>true</EmbedUntrackedSources>
    <PublishRepositoryUrl>true</PublishRepositoryUrl>
    <LangVersion>latest</LangVersion>
  </PropertyGroup>
<<<<<<< HEAD

  <ItemGroup Condition="'$(IsTestProject)' != 'true' and '$(SourceLinkEnabled)' != 'false'">
    <PackageReference Include="SourceLink.Create.CommandLine" Version="2.2.0" PrivateAssets="All" />
  </ItemGroup>

  <PropertyGroup>
    <NerdbankGitVersioningVersion>2.0.37-beta</NerdbankGitVersioningVersion>
  </PropertyGroup>

=======
    
>>>>>>> 4d72bb1c
  <ItemGroup>
    <PackageReference Include="Microsoft.SourceLink.GitHub" Version="1.0.0-beta-62925-02" PrivateAssets="All"/>
    <PackageReference Include="Nerdbank.GitVersioning" Version="2.1.23" PrivateAssets="all" />
  </ItemGroup>
  
  <Target Name="AddCommitHashToAssemblyAttributes" BeforeTargets="GetAssemblyAttributes">
    <ItemGroup>
      <AssemblyAttribute Include="System.Reflection.AssemblyMetadataAttribute" Condition=" '$(SourceRevisionId)' != '' ">
        <_Parameter1>CommitHash</_Parameter1>
        <_Parameter2>$(SourceRevisionId)</_Parameter2>
      </AssemblyAttribute>
    </ItemGroup>
  </Target>

</Project><|MERGE_RESOLUTION|>--- conflicted
+++ resolved
@@ -1,9 +1,4 @@
-<<<<<<< HEAD
-<Project>
-=======
-﻿<Project>  
-  
->>>>>>> 4d72bb1c
+﻿<Project>
   <PropertyGroup>
     <Copyright>Copyright (c) .NET Foundation and Contributors.</Copyright>
     <MinClientVersion>2.12</MinClientVersion>
@@ -23,19 +18,7 @@
     <PublishRepositoryUrl>true</PublishRepositoryUrl>
     <LangVersion>latest</LangVersion>
   </PropertyGroup>
-<<<<<<< HEAD
-
-  <ItemGroup Condition="'$(IsTestProject)' != 'true' and '$(SourceLinkEnabled)' != 'false'">
-    <PackageReference Include="SourceLink.Create.CommandLine" Version="2.2.0" PrivateAssets="All" />
-  </ItemGroup>
-
-  <PropertyGroup>
-    <NerdbankGitVersioningVersion>2.0.37-beta</NerdbankGitVersioningVersion>
-  </PropertyGroup>
-
-=======
     
->>>>>>> 4d72bb1c
   <ItemGroup>
     <PackageReference Include="Microsoft.SourceLink.GitHub" Version="1.0.0-beta-62925-02" PrivateAssets="All"/>
     <PackageReference Include="Nerdbank.GitVersioning" Version="2.1.23" PrivateAssets="all" />
