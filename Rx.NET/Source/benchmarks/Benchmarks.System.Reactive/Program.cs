--- conflicted
+++ resolved
@@ -21,18 +21,13 @@
                 typeof(BufferCountBenchmark),
                 typeof(RangeBenchmark),
                 typeof(ToObservableBenchmark),
-<<<<<<< HEAD
                 typeof(RepeatBenchmark),
                 typeof(AppendPrependBenchmark),
                 typeof(ComparisonBenchmark),
                 typeof(ComparisonAsyncBenchmark)
-=======
-                typeof(RepeatBenchmark)
-
 #if (CURRENT)
                 ,typeof(AppendPrependBenchmark)
 #endif
->>>>>>> a1a61297
             });
 
             switcher.Run();
