--- conflicted
+++ resolved
@@ -17,11 +17,8 @@
                 typeof(SwitchBenchmark),
                 typeof(BufferCountBenchmark),
                 typeof(RangeBenchmark),
-<<<<<<< HEAD
-                typeof(ToObservableBenchmark)
-=======
+                typeof(ToObservableBenchmark),
                 typeof(AppendPrependBenchmark)
->>>>>>> b5a0ad5c
             });
 
             switcher.Run();
