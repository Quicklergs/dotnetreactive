﻿<Project Sdk="Microsoft.NET.Sdk">

  <PropertyGroup>
    <TargetFrameworks>net48</TargetFrameworks>
    <NoWarn>$(NoWarn);CS0618</NoWarn>
  </PropertyGroup>

  <ItemGroup>
    <Compile Remove="Api\*.verified.cs" />
    <Compile Remove="Api\*.received.cs" />
    <None Include="Api\*.verified.cs" Visible="true" />
    <None Include="Api\*.received.cs" Visible="true" />
  </ItemGroup>

  <ItemGroup>
    <Content Include="xunit.runner.json">
      <CopyToOutputDirectory>PreserveNewest</CopyToOutputDirectory>
    </Content>
  </ItemGroup>

  <ItemGroup>
    <ProjectReference Include="..\..\src\System.Reactive\System.Reactive.csproj" />
    <ProjectReference Include="..\..\src\System.Reactive.Observable.Aliases\System.Reactive.Observable.Aliases.csproj" />
    <ProjectReference Include="..\..\src\Microsoft.Reactive.Testing\Microsoft.Reactive.Testing.csproj" />
  </ItemGroup>

  <ItemGroup>
<<<<<<< HEAD
    <PackageReference Include="Microsoft.NET.Test.Sdk" Version="16.7.1" />
    <PackageReference Include="Verify.Xunit" Version="7.0.2" />
=======
    <PackageReference Include="Microsoft.NET.Test.Sdk" Version="16.8.0" />
    <PackageReference Include="Verify.Xunit" Version="6.26.0" />
>>>>>>> 82bfabd1
    <PackageReference Include="xunit" Version="2.4.1" />
    <PackageReference Include="xunit.runner.visualstudio" Version="2.4.3" />
    <PackageReference Include="DiffPlex" Version="1.6.3" />
    <PackageReference Include="PublicApiGenerator" Version="10.2.0" />
  </ItemGroup>

</Project><|MERGE_RESOLUTION|>--- conflicted
+++ resolved
@@ -25,13 +25,8 @@
   </ItemGroup>
 
   <ItemGroup>
-<<<<<<< HEAD
-    <PackageReference Include="Microsoft.NET.Test.Sdk" Version="16.7.1" />
+    <PackageReference Include="Microsoft.NET.Test.Sdk" Version="16.8.0" />
     <PackageReference Include="Verify.Xunit" Version="7.0.2" />
-=======
-    <PackageReference Include="Microsoft.NET.Test.Sdk" Version="16.8.0" />
-    <PackageReference Include="Verify.Xunit" Version="6.26.0" />
->>>>>>> 82bfabd1
     <PackageReference Include="xunit" Version="2.4.1" />
     <PackageReference Include="xunit.runner.visualstudio" Version="2.4.3" />
     <PackageReference Include="DiffPlex" Version="1.6.3" />
